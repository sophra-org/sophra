--- conflicted
+++ resolved
@@ -36,25 +36,12 @@
     }
 
     logger.info("Retrieved models from database", {
-<<<<<<< HEAD
-      modelCount: models.length,
-=======
       modelCount: models?.length || 0,
->>>>>>> 8a507d40
       took: Date.now() - startTime,
     });
 
     return NextResponse.json({
       success: true,
-<<<<<<< HEAD
-      data: models,
-      meta: {
-        total: models.length,
-        page: 1,
-        pageSize: 10
-      }
-    });
-=======
       data: models || [],
       meta: {
         total: models?.length || 0,
@@ -62,7 +49,6 @@
         pageSize: 10
       }
     }, { status: 200 });
->>>>>>> 8a507d40
   } catch (error) {
     const latency = Date.now() - startTime;
     logger.error("Failed to fetch models", {
@@ -73,12 +59,7 @@
       {
         success: false,
         error: "Failed to fetch models",
-        details: error instanceof Error ? error.message : "Unknown error",
-<<<<<<< HEAD
         metadata: {
-=======
-        meta: {
->>>>>>> 8a507d40
           took: latency,
           timestamp: new Date().toISOString(),
         },
@@ -110,64 +91,40 @@
 
     const { type, hyperparameters, features, trainingParams } = validation.data;
 
-    try {
-      const model = await prisma.modelConfig.create({
-        data: {
-          type,
-          hyperparameters: hyperparameters as Prisma.InputJsonValue,
-          features: features as string[],
-          trainingParams: trainingParams as Prisma.InputJsonValue,
-          modelVersions: {
-            create: {
-              metrics: {} as Prisma.InputJsonValue,
-              artifactPath: "",
-              parentVersion: null,
-            },
+    const model = await prisma.modelConfig.create({
+      data: {
+        type,
+        hyperparameters: hyperparameters as Prisma.InputJsonValue,
+        features: features as string[],
+        trainingParams: trainingParams as Prisma.InputJsonValue,
+        modelVersions: {
+          create: {
+            metrics: {} as Prisma.InputJsonValue,
+            artifactPath: "",
+            parentVersion: null,
           },
         },
-        include: {
-          modelVersions: true,
-        },
-      });
+      },
+      include: {
+        modelVersions: true,
+      },
+    });
 
-      logger.info("Created new model", { modelId: model.id, type });
+    logger.info("Created new model", { modelId: model.id, type });
 
-<<<<<<< HEAD
     return NextResponse.json({
       success: true,
-      data: model
+      data: {
+        id: model.id,
+        type: model.type,
+        isTrained: false,
+        trainingProgress: 0,
+        createdAt: model.modelVersions?.[0]?.createdAt ?? new Date(),
+        updatedAt: model.modelVersions?.[0]?.createdAt ?? new Date(),
+      },
     });
-=======
-      return NextResponse.json({
-        success: true,
-        data: model,
-        meta: {
-          took: Date.now() - startTime
-        }
-      }, { status: 200 });
-    } catch (dbError) {
-      logger.error("Database error creating model", { dbError });
-      return NextResponse.json(
-        {
-          success: false,
-          error: "Failed to create model",
-          details: "DB Error",
-          meta: {
-            took: Date.now() - startTime
-          }
-        },
-        { status: 500 }
-      );
-    }
->>>>>>> 8a507d40
   } catch (error) {
     logger.error("Failed to create model", { error });
-    if (error instanceof Error) {
-      return NextResponse.json(
-        { success: false, error: "Failed to create model", details: error.message },
-        { status: 500 }
-      );
-    }
     return NextResponse.json(
       {
         success: false,
