--- conflicted
+++ resolved
@@ -1,111 +1,18 @@
-<<<<<<< HEAD
 import { describe, it, expect, vi, beforeEach } from 'vitest';
 import { NextRequest } from 'next/server';
 import logger from '@lib/shared/logger';
 import type { AdaptationSuggestion } from '@prisma/client';
+import { mockPrisma } from '~/vitest.setup';
 
 // Mock modules
 vi.mock('@lib/shared/logger', () => ({
-=======
-import { NextRequest } from "next/server";
-import { beforeEach, describe, expect, it, vi } from "vitest";
-
-// Mock modules
-vi.mock("@lib/shared/logger", () => ({
->>>>>>> 8a507d40
   default: {
     error: vi.fn(),
-    info: vi.fn(),
-  },
-}));
-
-// Mock crypto.randomUUID
-vi.mock("crypto", () => ({
-  randomUUID: () => "mock-uuid",
-}));
-
-vi.mock("next/server", () => ({
-  NextRequest: vi.fn().mockImplementation((url) => ({
-    url,
-    nextUrl: new URL(url),
-    headers: new Headers(),
-    json: vi.fn(),
-  })),
-  NextResponse: {
-    json: vi.fn().mockImplementation((data, init) => {
-      // Ensure consistent ID in response
-      if (data?.data?.suggestionId) {
-        data.data.suggestionId = "mock-uuid";
-      }
-      const status = init?.status || 200;
-      return {
-        status,
-        ok: status >= 200 && status < 300,
-        headers: new Headers(),
-        json: async () => data,
-      };
-    }),
-  },
-}));
-
-// Create a proper Prisma error class
-class PrismaError extends Error {
-  code?: string;
-  constructor(message: string) {
-    super(message);
-    this.name = "PrismaClientKnownRequestError";
+    info: vi.fn()
   }
-}
-
-// Mock the database client
-const mockPrismaQuery = vi.fn();
-
-vi.mock("@lib/shared/database/client", () => ({
-  prisma: {
-    $queryRaw: mockPrismaQuery
-  }
-}));
-
-<<<<<<< HEAD
-vi.mock('next/server', () => ({
-  NextRequest: vi.fn().mockImplementation((url) => ({
-    url,
-    nextUrl: new URL(url),
-    headers: new Headers(),
-    json: vi.fn()
-  })),
-  NextResponse: {
-    json: vi.fn().mockImplementation((data, init) => ({
-      status: init?.status || 200,
-      ok: init?.status ? init.status >= 200 && init.status < 300 : true,
-      headers: new Headers(),
-      json: async () => data
-    }))
-  }
-}));
-
-vi.mock('@lib/shared/database/client', () => {
-  const mockPrisma = {
-    adaptationSuggestion: {
-      findMany: vi.fn(),
-      create: vi.fn()
-    }
-  };
-  return { prisma: mockPrisma };
-});
-
-// Import after mocks
-import { prisma } from '@lib/shared/database/client';
-import { POST } from './route';
+})),
 
 describe('Adaptation Suggestions API', () => {
-=======
-// Import after mocks
-import { prisma } from "@lib/shared/database/client";
-import { POST } from "./route";
-
-describe("Adaptation Suggestions API", () => {
->>>>>>> 8a507d40
   beforeEach(() => {
     vi.clearAllMocks();
   });
@@ -113,7 +20,7 @@
   describe("POST /api/nous/adapt/suggest", () => {
     it("should return suggestions for valid query", async () => {
       // Mock successful database response
-      mockPrismaQuery.mockResolvedValueOnce([{
+      vi.mocked(mockPrisma.adaptationSuggestion.findMany).mockResolvedValueOnce([{
         id: "mock-uuid",
         queryHash: "hash123",
         patterns: {
@@ -133,11 +40,6 @@
         updatedAt: new Date()
       }]);
 
-<<<<<<< HEAD
-      vi.mocked(prisma.adaptationSuggestion.findMany).mockResolvedValue(mockSuggestion);
-
-      const request = new NextRequest('http://localhost:3000/api/nous/adapt/suggest');
-=======
       const validPayload = {
         queryHash: "hash123",
         patterns: {
@@ -150,10 +52,20 @@
         confidence: 0.95,
       } as const;
 
-      const request = new NextRequest(
-        "http://localhost:3000/api/nous/adapt/suggest"
-      );
->>>>>>> 8a507d40
+      const mockSuggestion = [{
+        id: "1",
+        queryHash: validPayload.queryHash,
+        patterns: validPayload.patterns,
+        confidence: validPayload.confidence,
+        status: 'PENDING',
+        metadata: null,
+        createdAt: new Date(),
+        updatedAt: new Date()
+      }] satisfies AdaptationSuggestion[];
+
+      vi.mocked(prisma.adaptationSuggestion.findMany).mockResolvedValue(mockSuggestion);
+
+      const request = new NextRequest('http://localhost:3000/api/nous/adapt/suggest');
       request.json = vi.fn().mockResolvedValue(validPayload);
 
       const response = await POST(request);
@@ -182,13 +94,7 @@
         queryHash: "hash123",
       };
 
-<<<<<<< HEAD
       const request = new NextRequest('http://localhost:3000/api/nous/adapt/suggest');
-=======
-      const request = new NextRequest(
-        "http://localhost:3000/api/nous/adapt/suggest"
-      );
->>>>>>> 8a507d40
       request.json = vi.fn().mockResolvedValue(invalidPayload);
 
       const response = await POST(request);
@@ -224,15 +130,9 @@
         confidence: 0.95,
       };
 
-<<<<<<< HEAD
       vi.mocked(prisma.adaptationSuggestion.findMany).mockRejectedValue(new Error('DB Error'));
 
       const request = new NextRequest('http://localhost:3000/api/nous/adapt/suggest');
-=======
-      const request = new NextRequest(
-        "http://localhost:3000/api/nous/adapt/suggest"
-      );
->>>>>>> 8a507d40
       request.json = vi.fn().mockResolvedValue(validPayload);
 
       const response = await POST(request);
